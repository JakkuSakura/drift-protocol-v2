--- conflicted
+++ resolved
@@ -126,14 +126,6 @@
     InvalidOracleOffset,
     #[msg("CantExpireOrders")]
     CantExpireOrders,
-<<<<<<< HEAD
-    #[msg("UserMustForgoSettlement")]
-    UserMustForgoSettlement,
-    #[msg("NoAvailableCollateralToBeClaimed")]
-    NoAvailableCollateralToBeClaimed,
-    #[msg("SettlementNotEnabled")]
-    SettlementNotEnabled,
-    #[msg("MustCallSettlePositionFirst")]
     MustCallSettlePositionFirst,
     #[msg("CouldNotLoadMarketData")]
     CouldNotLoadMarketData,
@@ -147,8 +139,6 @@
     UnexpectedMarket,
     #[msg("MarketWrongMutability")]
     MarketWrongMutability,
-=======
->>>>>>> 05691d1d
 }
 
 #[macro_export]
